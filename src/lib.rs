//! # The Neotron Operating System
//!
//! This OS is intended to be loaded by a Neotron BIOS.
//!
//! Copyright (c) The Neotron Developers, 2022
//!
//! Licence: GPL v3 or higher (see ../LICENCE.md)

#![no_std]

// Imports
use core::fmt::Write;
use neotron_common_bios as bios;
use serde::{Deserialize, Serialize};

// ===========================================================================
// Global Variables
// ===========================================================================

/// The OS version string
const OS_VERSION: &str = concat!("Neotron OS, version ", env!("OS_VERSION"));

/// We store the API object supplied by the BIOS here
static mut API: Option<&'static bios::Api> = None;

/// We store our VGA console here.
static mut VGA_CONSOLE: Option<VgaConsole> = None;

/// We store our VGA console here.
static mut SERIAL_CONSOLE: Option<SerialConsole> = None;

// ===========================================================================
// Macros
// ===========================================================================

/// Prints to the screen
#[macro_export]
macro_rules! print {
    ($($arg:tt)*) => {
        if let Some(ref mut console) = unsafe { &mut VGA_CONSOLE } {
            write!(console, $($arg)*).unwrap();
        }
        if let Some(ref mut console) = unsafe { &mut SERIAL_CONSOLE } {
            write!(console, $($arg)*).unwrap();
        }
    };
}

/// Prints to the screen and puts a new-line on the end
#[macro_export]
macro_rules! println {
    () => (print!("\n"));
    ($($arg:tt)*) => {
        print!($($arg)*);
        print!("\n");
    };
}

// ===========================================================================
// Local types
// ===========================================================================

#[derive(Debug)]
struct VgaConsole {
    addr: *mut u8,
    width: isize,
    height: isize,
    row: isize,
    col: isize,
}

impl VgaConsole {
    /// White on Black
    const DEFAULT_ATTR: u8 = (15 << 3) | 0;

    fn move_char_right(&mut self) {
        self.col += 1;
    }

    fn move_char_down(&mut self) {
        self.row += 1;
<<<<<<< HEAD
    }

    fn scroll_as_required(&mut self) {
        if self.col == self.width {
            self.col = 0;
            self.row += 1;
        }
        if self.row == self.height {
            self.row = self.height - 1;
            self.scroll_page();
=======
        if self.row == self.height {
            self.scroll_page();
            self.row = self.height - 1;
        }
    }

    fn clear(&mut self) {
        for row in 0..self.height {
            for col in 0..self.width {
                self.row = row;
                self.col = col;
                self.write(b' ', Some(Self::DEFAULT_ATTR));
            }
>>>>>>> 8f632b8f
        }
        self.row = 0;
        self.col = 0;
    }

    fn write(&mut self, glyph: u8, attr: Option<u8>) {
        let offset = ((self.row * self.width) + self.col) * 2;
        unsafe { core::ptr::write_volatile(self.addr.offset(offset), glyph) };
        if let Some(a) = attr {
            unsafe { core::ptr::write_volatile(self.addr.offset(offset + 1), a) };
        }
    }

    fn scroll_page(&mut self) {
        let row_len_bytes = self.width * 2;
        unsafe {
            core::ptr::copy(
                self.addr.offset(row_len_bytes),
                self.addr,
                (row_len_bytes * (self.height - 1)) as usize,
            );
            // Blank bottom line
            for col in 0..self.width {
                self.col = col;
                self.write(b' ', Some(Self::DEFAULT_ATTR));
            }
            self.col = 0;
        }
    }

    /// Convert a Unicode Scalar Value to a font glyph.
    ///
    /// Zero-width and modifier Unicode Scalar Values (e.g. `U+0301 COMBINING,
    /// ACCENT`) are not supported. Normalise your Unicode before calling
    /// this function.
    fn map_char_to_glyph(input: char) -> u8 {
        // This fixed table only works for the default font. When we support
        // changing font, we will need to plug-in a different table for each font.
        match input {
            '\u{0000}'..='\u{007F}' => input as u8,
            '\u{00A0}' => 255, // NBSP
            '\u{00A1}' => 173, // ¡
            '\u{00A2}' => 189, // ¢
            '\u{00A3}' => 156, // £
            '\u{00A4}' => 207, // ¤
            '\u{00A5}' => 190, // ¥
            '\u{00A6}' => 221, // ¦
            '\u{00A7}' => 245, // §
            '\u{00A8}' => 249, // ¨
            '\u{00A9}' => 184, // ©
            '\u{00AA}' => 166, // ª
            '\u{00AB}' => 174, // «
            '\u{00AC}' => 170, // ¬
            '\u{00AD}' => 240, // SHY
            '\u{00AE}' => 169, // ®
            '\u{00AF}' => 238, // ¯
            '\u{00B0}' => 248, // °
            '\u{00B1}' => 241, // ±
            '\u{00B2}' => 253, // ²
            '\u{00B3}' => 252, // ³
            '\u{00B4}' => 239, // ´
            '\u{00B5}' => 230, // µ
            '\u{00B6}' => 244, // ¶
            '\u{00B7}' => 250, // ·
            '\u{00B8}' => 247, // ¸
            '\u{00B9}' => 251, // ¹
            '\u{00BA}' => 167, // º
            '\u{00BB}' => 175, // »
            '\u{00BC}' => 172, // ¼
            '\u{00BD}' => 171, // ½
            '\u{00BE}' => 243, // ¾
            '\u{00BF}' => 168, // ¿
            '\u{00C0}' => 183, // À
            '\u{00C1}' => 181, // Á
            '\u{00C2}' => 182, // Â
            '\u{00C3}' => 199, // Ã
            '\u{00C4}' => 142, // Ä
            '\u{00C5}' => 143, // Å
            '\u{00C6}' => 146, // Æ
            '\u{00C7}' => 128, // Ç
            '\u{00C8}' => 212, // È
            '\u{00C9}' => 144, // É
            '\u{00CA}' => 210, // Ê
            '\u{00CB}' => 211, // Ë
            '\u{00CC}' => 222, // Ì
            '\u{00CD}' => 214, // Í
            '\u{00CE}' => 215, // Î
            '\u{00CF}' => 216, // Ï
            '\u{00D0}' => 209, // Ð
            '\u{00D1}' => 165, // Ñ
            '\u{00D2}' => 227, // Ò
            '\u{00D3}' => 224, // Ó
            '\u{00D4}' => 226, // Ô
            '\u{00D5}' => 229, // Õ
            '\u{00D6}' => 153, // Ö
            '\u{00D7}' => 158, // ×
            '\u{00D8}' => 157, // Ø
            '\u{00D9}' => 235, // Ù
            '\u{00DA}' => 233, // Ú
            '\u{00DB}' => 234, // Û
            '\u{00DC}' => 154, // Ü
            '\u{00DD}' => 237, // Ý
            '\u{00DE}' => 232, // Þ
            '\u{00DF}' => 225, // ß
            '\u{00E0}' => 133, // à
            '\u{00E1}' => 160, // á
            '\u{00E2}' => 131, // â
            '\u{00E3}' => 198, // ã
            '\u{00E4}' => 132, // ä
            '\u{00E5}' => 134, // å
            '\u{00E6}' => 145, // æ
            '\u{00E7}' => 135, // ç
            '\u{00E8}' => 138, // è
            '\u{00E9}' => 130, // é
            '\u{00EA}' => 136, // ê
            '\u{00EB}' => 137, // ë
            '\u{00EC}' => 141, // ì
            '\u{00ED}' => 161, // í
            '\u{00EE}' => 140, // î
            '\u{00EF}' => 139, // ï
            '\u{00F0}' => 208, // ð
            '\u{00F1}' => 164, // ñ
            '\u{00F2}' => 149, // ò
            '\u{00F3}' => 162, // ó
            '\u{00F4}' => 147, // ô
            '\u{00F5}' => 228, // õ
            '\u{00F6}' => 148, // ö
            '\u{00F7}' => 246, // ÷
            '\u{00F8}' => 155, // ø
            '\u{00F9}' => 151, // ù
            '\u{00FA}' => 163, // ú
            '\u{00FB}' => 150, // û
            '\u{00FC}' => 129, // ü
            '\u{00FD}' => 236, // ý
            '\u{00FE}' => 231, // þ
            '\u{00FF}' => 152, // ÿ
            '\u{0131}' => 213, // ı
            '\u{0192}' => 159, // ƒ
            '\u{2017}' => 242, // ‗
            '\u{2500}' => 196, // ─
            '\u{2502}' => 179, // │
            '\u{250C}' => 218, // ┌
            '\u{2510}' => 191, // ┐
            '\u{2514}' => 192, // └
            '\u{2518}' => 217, // ┘
            '\u{251C}' => 195, // ├
            '\u{2524}' => 180, // ┤
            '\u{252C}' => 194, // ┬
            '\u{2534}' => 193, // ┴
            '\u{253C}' => 197, // ┼
            '\u{2550}' => 205, // ═
            '\u{2551}' => 186, // ║
            '\u{2554}' => 201, // ╔
            '\u{2557}' => 187, // ╗
            '\u{255A}' => 200, // ╚
            '\u{255D}' => 188, // ╝
            '\u{2560}' => 204, // ╠
            '\u{2563}' => 185, // ╣
            '\u{2566}' => 203, // ╦
            '\u{2569}' => 202, // ╩
            '\u{256C}' => 206, // ╬
            '\u{2580}' => 223, // ▀
            '\u{2584}' => 220, // ▄
            '\u{2588}' => 219, // █
            '\u{2591}' => 176, // ░
            '\u{2592}' => 177, // ▒
            '\u{2593}' => 178, // ▓
            '\u{25A0}' => 254, // ■
            _ => b'?',
        }
    }
}

impl core::fmt::Write for VgaConsole {
    fn write_str(&mut self, data: &str) -> core::fmt::Result {
        for ch in data.chars() {
            match ch {
                '\r' => {
                    self.col = 0;
                }
                '\n' => {
                    self.col = 0;
                    self.move_char_down();
                }
                _ => {
                    self.scroll_as_required();
                    self.write(Self::map_char_to_glyph(ch), None);
                    self.move_char_right();
                }
            }
        }
        Ok(())
    }
}

/// Represents the serial port we can use as a text input/output device.
struct SerialConsole(u8);

impl core::fmt::Write for SerialConsole {
    fn write_str(&mut self, data: &str) -> core::fmt::Result {
        if let Some(api) = unsafe { API } {
            (api.serial_write)(
                // Which port
                self.0,
                // Data
                bios::ApiByteSlice::new(data.as_bytes()),
                // No timeout
                bios::Option::None,
            )
            .unwrap();
        }
        Ok(())
    }
}

/// Represents our configuration information that we ask the BIOS to serialise
#[derive(Debug, Serialize, Deserialize)]
struct Config {
    vga_console_on: bool,
    serial_console_on: bool,
    serial_baud: u32,
}

impl Config {
    fn load() -> Result<Config, &'static str> {
        if let Some(api) = unsafe { API } {
            let mut buffer = [0u8; 64];
            match (api.configuration_get)(bios::ApiBuffer::new(&mut buffer)) {
                bios::Result::Ok(n) => {
                    postcard::from_bytes(&buffer[0..n]).map_err(|_e| "Failed to parse config")
                }
                bios::Result::Err(_e) => Err("Failed to load config"),
            }
        } else {
            Err("No API available?!")
        }
    }

    fn save(&self) -> Result<(), &'static str> {
        if let Some(api) = unsafe { API } {
            let mut buffer = [0u8; 64];
            let slice =
                postcard::to_slice(self, &mut buffer).map_err(|_e| "Failed to parse config")?;
            (api.configuration_set)(bios::ApiByteSlice::new(slice));
            Ok(())
        } else {
            Err("No API available?!")
        }
    }

    /// Should this system use the VGA console?
    fn has_vga_console(&self) -> bool {
        self.vga_console_on
    }

    /// Should this system use the UART console?
    fn has_serial_console(&self) -> Option<(u8, bios::serial::Config)> {
        if self.serial_console_on {
            Some((
                0,
                bios::serial::Config {
                    data_rate_bps: self.serial_baud,
                    data_bits: bios::serial::DataBits::Eight,
                    stop_bits: bios::serial::StopBits::One,
                    parity: bios::serial::Parity::None,
                    handshaking: bios::serial::Handshaking::None,
                },
            ))
        } else {
            None
        }
    }
}

impl core::default::Default for Config {
    fn default() -> Config {
        Config {
            vga_console_on: true,
            serial_console_on: false,
            serial_baud: 115200,
        }
    }
}

// ===========================================================================
// Private functions
// ===========================================================================

/// Initialise our global variables - the BIOS will not have done this for us
/// (as it doesn't know where they are).
#[cfg(target_os = "none")]
unsafe fn start_up_init() {
    extern "C" {

        // These symbols come from `link.x`
        static mut __sbss: u32;
        static mut __ebss: u32;

        static mut __sdata: u32;
        static mut __edata: u32;
        static __sidata: u32;
    }

    r0::zero_bss(&mut __sbss, &mut __ebss);
    r0::init_data(&mut __sdata, &mut __edata, &__sidata);
}

#[cfg(not(target_os = "none"))]
unsafe fn start_up_init() {
    // Nothing to do
}

// ===========================================================================
// Public functions / impl for public types
// ===========================================================================

/// This is the function the BIOS calls. This is because we store the address
/// of this function in the ENTRY_POINT_ADDR variable.
#[no_mangle]
pub extern "C" fn main(api: &'static bios::Api) -> ! {
    unsafe {
        start_up_init();
        if (api.api_version_get)() != neotron_common_bios::API_VERSION {
            panic!("API mismatch!");
        }
        API = Some(api);
    }

    let config = Config::load().unwrap_or_else(|_| Config::default());

    if config.has_vga_console() {
        // Try and set 80x50 mode for that authentic Windows NT bootloader feel
        (api.video_set_mode)(bios::video::Mode::new(
            bios::video::Timing::T640x400,
            bios::video::Format::Text8x8,
        ));
        // Work with whatever we get
        let mode = (api.video_get_mode)();
        let (width, height) = (mode.text_width(), mode.text_height());

        if let (Some(width), Some(height)) = (width, height) {
            let vga = VgaConsole {
                addr: (api.video_get_framebuffer)(),
                width: width as isize,
                height: height as isize,
                row: 0,
                col: 0,
            };
<<<<<<< HEAD
=======
            vga.clear();
>>>>>>> 8f632b8f
            unsafe {
                VGA_CONSOLE = Some(vga);
            }
            println!("Configured VGA console {}x{}", width, height);
        }
    }

    if let Some((idx, serial_config)) = config.has_serial_console() {
        let _ignored = (api.serial_configure)(idx, serial_config);
        unsafe { SERIAL_CONSOLE = Some(SerialConsole(idx)) };
        println!("Configured Serial console on Serial {}", idx);
    }

    // Now we can call println!
    println!("Welcome to {}!", OS_VERSION);
    println!("Copyright © Jonathan 'theJPster' Pallant and the Neotron Developers, 2022");

    for region_idx in 0..=255 {
        match (api.memory_get_region)(region_idx) {
            bios::Result::Ok(region) => {
                println!("Region {}: {}", region_idx, region);
            }
            _ => {
                // Ran out of regions (we assume they are consecutive)
                break;
            }
        }
    }

    // Some text, to force the console to scroll.
    for i in 0..50 {
        for _x in 0..50 - i {
            print!(".");
        }
        println!("{}", i);
        // An awfully crude delay loop. We all the API to ensure the loop isn't
        // optimised away.
        for _delay in 0..2_000_000 {
            let _ver = (api.api_version_get)();
        }
    }

    panic!("Testing a panic...");
}

/// Called when we have a panic.
#[inline(never)]
#[panic_handler]
fn panic(info: &core::panic::PanicInfo) -> ! {
    println!("PANIC!\n{:#?}", info);
    use core::sync::atomic::{self, Ordering};
    loop {
        atomic::compiler_fence(Ordering::SeqCst);
    }
}

// ===========================================================================
// End of file
// ===========================================================================<|MERGE_RESOLUTION|>--- conflicted
+++ resolved
@@ -79,7 +79,6 @@
 
     fn move_char_down(&mut self) {
         self.row += 1;
-<<<<<<< HEAD
     }
 
     fn scroll_as_required(&mut self) {
@@ -90,10 +89,6 @@
         if self.row == self.height {
             self.row = self.height - 1;
             self.scroll_page();
-=======
-        if self.row == self.height {
-            self.scroll_page();
-            self.row = self.height - 1;
         }
     }
 
@@ -104,7 +99,6 @@
                 self.col = col;
                 self.write(b' ', Some(Self::DEFAULT_ATTR));
             }
->>>>>>> 8f632b8f
         }
         self.row = 0;
         self.col = 0;
@@ -446,17 +440,14 @@
         let (width, height) = (mode.text_width(), mode.text_height());
 
         if let (Some(width), Some(height)) = (width, height) {
-            let vga = VgaConsole {
+            let mut vga = VgaConsole {
                 addr: (api.video_get_framebuffer)(),
                 width: width as isize,
                 height: height as isize,
                 row: 0,
                 col: 0,
             };
-<<<<<<< HEAD
-=======
             vga.clear();
->>>>>>> 8f632b8f
             unsafe {
                 VGA_CONSOLE = Some(vga);
             }
@@ -492,11 +483,7 @@
             print!(".");
         }
         println!("{}", i);
-        // An awfully crude delay loop. We all the API to ensure the loop isn't
-        // optimised away.
-        for _delay in 0..2_000_000 {
-            let _ver = (api.api_version_get)();
-        }
+        (api.delay)(neotron_common_bios::Timeout::new_ms(250));
     }
 
     panic!("Testing a panic...");
